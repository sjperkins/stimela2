import shlex, re
import importlib, traceback, sys

from typing import Dict, Optional, Any
from contextlib import redirect_stderr, redirect_stdout

from scabha.cargo import Cab
<<<<<<< HEAD
from stimela.utils.xrun_poll import xrun
from stimela.exceptions import StimelaCabRuntimeError
from stimela.schedulers.slurm import SlurmBatch


def run(cab: Cab, log, subst: Optional[Dict[str, Any]], batch=None):
    """Run a cab using the native tools

    Args:
        cab (Cab): Cab instance
        log ([type]): logger
        subst (Optional[Dict[str, Any]]): stimela.CONFIG type file
        batch ([type], optional): omegaConf Batch object. Defaults to None.

    Raises:
        StimelaCabRuntimeError: 
        StimelaCabRuntimeError: 

    Returns:
    """

=======
from stimela import logger
from stimela.utils.xrun_poll import xrun, dispatch_to_log
from stimela.exceptions import StimelaCabRuntimeError
import click

from io import TextIOBase


class LoggerIO(TextIOBase):
    """This is a stream class which captures text stream output into a logger, applying an optional output wrangler"""
    def __init__(self, log, command_name, stream_name, output_wrangler=None):
        self.log = log
        self.command_name = command_name
        self.stream_name = stream_name
        self.output_wrangler = output_wrangler

    def write(self, s):
        if s != "\n":
            for line in s.rstrip().split("\n"):
                dispatch_to_log(self.log, line, self.command_name, self.stream_name, 
                                output_wrangler=self.output_wrangler)
        return len(s)


def run(cab: Cab, log, subst: Optional[Dict[str, Any]] = None):
    """Runs cab contents

    Args:
        cab (Cab): cab object
        log (logger): logger to use
        subst (Optional[Dict[str, Any]]): Substitution dict for commands etc., if any.

    Returns:
        Any: return value (e.g. exit code) of content
    """

    # commands of form "(module)function" are a Python call
    match = re.match("^\((.+)\)(.+)$", cab.command)
    if match:
        return run_callable(match.group(1), match.group(2), cab, log, subst)
    # everything else is a shell command
    else:
        return run_command(cab, log, subst)


def run_callable(modulename: str, funcname: str, cab: Cab, log, subst: Optional[Dict[str, Any]] = None):
    """Runs a cab corresponding to a Python callable. Intercepts stdout/stderr into the logger.

    Args:
        modulename (str): module name to import
        funcname (str): name of function in module to call 
        cab (Cab): cab object
        log (logger): logger to use
        subst (Optional[Dict[str, Any]]): Substitution dict for commands etc., if any.

    Raises:
        StimelaCabRuntimeError: if any errors arise resolving the module or calling the function

    Returns:
        Any: return value (e.g. exit code) of content
    """

    # import module and get function object
    try:
        mod = importlib.import_module(modulename)
    except ImportError as exc:
        raise StimelaCabRuntimeError(f"can't import {modulename}: {exc}", log=log)

    func = getattr(mod, funcname, None)

    if not callable(func):
        raise StimelaCabRuntimeError(f"{modulename}.{funcname} is not a valid callable", log=log)

    # for functions wrapped in a @click.command decorator, get the underlying function itself
    if isinstance(func, click.Command):
        log.info(f"invoking callable {modulename}.{funcname}() (as click command)")
        func = func.callback
    else:
        log.info(f"invoking callable {modulename}.{funcname}()")

    # redirect and call
    cab.reset_runtime_status()
    try:
        with redirect_stdout(LoggerIO(log, funcname, "stdout", output_wrangler=cab.apply_output_wranglers)), \
                redirect_stderr(LoggerIO(log, funcname, "stderr", output_wrangler=cab.apply_output_wranglers)):
            retval = func(**cab.params)
    except Exception as exc:
        for line in traceback.format_exception(*sys.exc_info()):
            log.error(line.rstrip())
        raise StimelaCabRuntimeError(f"{modulename}.{funcname}() threw exception: {exc}'", log=log)

    log.info(f"{modulename}.{funcname}() returns {retval}")

    # check if command was marked as failed by the output wrangler
    if cab.runtime_status is False:
        raise StimelaCabRuntimeError(f"{modulename}.{funcname} was marked as failed based on its output", log=log)

    return retval


def run_command(cab: Cab, log, subst: Optional[Dict[str, Any]] = None):
    """Runns command represented by cab.

    Args:
        cab (Cab): cab object
        log (logger): logger to use
        subst (Optional[Dict[str, Any]]): Substitution dict for commands etc., if any.

    Raises:
        StimelaCabRuntimeError: if any errors arise during the command

    Returns:
        int: return value (e.g. exit code) of command
    """
    # build command line from parameters
>>>>>>> bff99248
    args, venv = cab.build_command_line(subst)

    if batch:
        batch = SlurmBatch(**batch)
        batch.__init_cab__(cab, subst, log)
        runcmd = "/bin/bash -c" + " ".join(args)
        jobfile = "foo-bar.job"
        batch.name = "foo-bar"
        batch.submit(jobfile=jobfile, runcmd=runcmd)

        return
    #-------------------------------------------------------

    command_name = args[0]

    # prepend virtualennv invocation, if asked
    if venv:
        args = ["/bin/bash", "--rcfile", f"{venv}/bin/activate", "-c", " ".join(shlex.quote(arg) for arg in args)]

    log.debug(f"command line is {args}")
    
    # run command
    cab.reset_runtime_status()

    retcode = xrun(args[0], args[1:], shell=False, log=log, 
                output_wrangler=cab.apply_output_wranglers, 
                return_errcode=True, command_name=command_name)

    # if retcode is not zero, raise error, unless cab declared itself a success (via the wrangler)
    if retcode:
        if not cab.runtime_status:
            raise StimelaCabRuntimeError(f"{command_name} returned non-zero exit status {retcode}", log=log)
    # if retcode is zero, check that cab didn't declare itself a failure
    else:
        if cab.runtime_status is False:
            raise StimelaCabRuntimeError(f"{command_name} was marked as failed based on its output", log=log)

    return retcode<|MERGE_RESOLUTION|>--- conflicted
+++ resolved
@@ -5,29 +5,6 @@
 from contextlib import redirect_stderr, redirect_stdout
 
 from scabha.cargo import Cab
-<<<<<<< HEAD
-from stimela.utils.xrun_poll import xrun
-from stimela.exceptions import StimelaCabRuntimeError
-from stimela.schedulers.slurm import SlurmBatch
-
-
-def run(cab: Cab, log, subst: Optional[Dict[str, Any]], batch=None):
-    """Run a cab using the native tools
-
-    Args:
-        cab (Cab): Cab instance
-        log ([type]): logger
-        subst (Optional[Dict[str, Any]]): stimela.CONFIG type file
-        batch ([type], optional): omegaConf Batch object. Defaults to None.
-
-    Raises:
-        StimelaCabRuntimeError: 
-        StimelaCabRuntimeError: 
-
-    Returns:
-    """
-
-=======
 from stimela import logger
 from stimela.utils.xrun_poll import xrun, dispatch_to_log
 from stimela.exceptions import StimelaCabRuntimeError
@@ -52,7 +29,7 @@
         return len(s)
 
 
-def run(cab: Cab, log, subst: Optional[Dict[str, Any]] = None):
+def run(cab: Cab, log, subst: Optional[Dict[str, Any]] = None, batch=None):
     """Runs cab contents
 
     Args:
@@ -128,7 +105,7 @@
     return retval
 
 
-def run_command(cab: Cab, log, subst: Optional[Dict[str, Any]] = None):
+def run_command(cab: Cab, log, subst: Optional[Dict[str, Any]] = None, batch=None):
     """Runns command represented by cab.
 
     Args:
@@ -143,7 +120,6 @@
         int: return value (e.g. exit code) of command
     """
     # build command line from parameters
->>>>>>> bff99248
     args, venv = cab.build_command_line(subst)
 
     if batch:
